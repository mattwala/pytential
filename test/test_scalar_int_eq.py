--- conflicted
+++ resolved
@@ -41,11 +41,8 @@
 
 from pytential import bind, sym
 from pytential.qbx import QBXTargetAssociationFailedException
-<<<<<<< HEAD
 from pytential import GeometryCollection
-=======
 from sumpy.kernel import LaplaceKernel, HelmholtzKernel, BiharmonicKernel
->>>>>>> 91367d83
 
 import logging
 logger = logging.getLogger(__name__)
@@ -696,13 +693,8 @@
 
     # {{{ solve
 
-<<<<<<< HEAD
     bound_op = bind(places, op_u)
-    rhs = bind(places, op.prepare_rhs(sym.var("bc")))(queue, bc=bc)
-=======
-    bound_op = bind(qbx, op_u)
-    rhs = bind(density_discr, op.prepare_rhs(op.get_density_var("bc")))(queue, bc=bc)
->>>>>>> 91367d83
+    rhs = bind(places, op.prepare_rhs(op.get_density_var("bc")))(queue, bc=bc)
 
     try:
         from pytential.solve import gmres
@@ -744,15 +736,9 @@
     if case.prob_side != "scat":
         # {{{ error check
 
-<<<<<<< HEAD
         bound_tgt_op = bind(places,
-                op.representation(sym.var("u")),
+                op.representation(op.get_density_var("u")),
                 auto_where=(sym.DEFAULT_SOURCE, 'point-target'))
-=======
-        points_target = PointsTarget(test_targets)
-        bound_tgt_op = bind((qbx, points_target),
-                op.representation(op.get_density_var("u")))
->>>>>>> 91367d83
 
         test_via_bdry = bound_tgt_op(queue, u=weighted_u, **concrete_knl_kwargs)
 
@@ -821,14 +807,9 @@
     if case.check_tangential_deriv and case.prob_side != "scat":
         bound_t_deriv_op = bind(places,
                 op.representation(
-<<<<<<< HEAD
-                    sym.var("u"),
+                    op.get_density_var("u"),
                     map_potentials=lambda pot:
                     sym.tangential_derivative(qbx.ambient_dim, pot),
-=======
-                    op.get_density_var("u"),
-                    map_potentials=lambda pot: sym.tangential_derivative(2, pot),
->>>>>>> 91367d83
                     qbx_forced_limit=loc_sign))
 
         tang_deriv_from_src = bound_t_deriv_op(
@@ -863,12 +844,7 @@
                 queue).as_vector(dtype=np.object)
 
         sym_sqrt_j = sym.sqrt_jac_q_weight(density_discr.ambient_dim)
-<<<<<<< HEAD
-        u = bind(places, sym.var("u") / sym_sqrt_j)(queue, u=weighted_u)
-=======
-        u = bind(density_discr, op.get_density_var("u")/sym_sqrt_j)(queue,
-                u=weighted_u)
->>>>>>> 91367d83
+        u = bind(places, op.get_density_var("u") / sym_sqrt_j)(queue, u=weighted_u)
 
         bdry_vis = make_visualizer(queue, density_discr, case.target_order+3)
         bdry_vis.write_vtk_file("source-%s.vtu" % resolution, [
@@ -878,17 +854,10 @@
             ])
 
         try:
-<<<<<<< HEAD
             solved_pot = bind(places,
-                    op.representation(sym.var("u")),
+                    op.representation(op.get_density_var("u")),
                     auto_where=('qbx-target-tol', 'plot-targets'))(
                             queue, u=weighted_u, k=case.k)
-=======
-            solved_pot = bind(
-                    (qbx_tgt_tol, PointsTarget(fplot.points)),
-                    op.representation(op.get_density_var("u"))
-                    )(queue, u=weighted_u, **concrete_knl_kwargs)
->>>>>>> 91367d83
         except QBXTargetAssociationFailedException as e:
             fplot.write_vtk_file(
                     "failed-targets.vts",
@@ -899,22 +868,13 @@
 
         ones_density = density_discr.zeros(queue)
         ones_density.fill(1)
-<<<<<<< HEAD
 
         indicator = -sym.D(LaplaceKernel(qbx.ambient_dim),
-                sym.var("sigma"),
+                op.get_density_var("sigma"),
                 qbx_forced_limit=None)
         indicator = bind(places, indicator,
                 auto_where=('qbx-target-tol', 'plot-targets'))(
                         queue, sigma=ones_density).get()
-=======
-        indicator = bind(
-                (qbx_tgt_tol, PointsTarget(fplot.points)),
-                -sym.D(LaplaceKernel(density_discr.ambient_dim),
-                    op.get_density_var("sigma"),
-                    qbx_forced_limit=None))(
-                queue, sigma=ones_density).get()
->>>>>>> 91367d83
 
         solved_pot = solved_pot.get()
 
@@ -1012,13 +972,9 @@
     if case.bc_type == "dirichlet":
         tgt_order = case.qbx_order
     elif case.bc_type == "neumann":
-<<<<<<< HEAD
         tgt_order = case.qbx_order - 1
-=======
-        tgt_order = case.qbx_order-1
     elif case.bc_type == "clamped_plate":
         tgt_order = case.qbx_order
->>>>>>> 91367d83
     else:
         assert False
 
