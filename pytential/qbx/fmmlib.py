from __future__ import division, absolute_import

__copyright__ = "Copyright (C) 2017 Andreas Kloeckner"

__license__ = """
Permission is hereby granted, free of charge, to any person obtaining a copy
of this software and associated documentation files (the "Software"), to deal
in the Software without restriction, including without limitation the rights
to use, copy, modify, merge, publish, distribute, sublicense, and/or sell
copies of the Software, and to permit persons to whom the Software is
furnished to do so, subject to the following conditions:

The above copyright notice and this permission notice shall be included in
all copies or substantial portions of the Software.

THE SOFTWARE IS PROVIDED "AS IS", WITHOUT WARRANTY OF ANY KIND, EXPRESS OR
IMPLIED, INCLUDING BUT NOT LIMITED TO THE WARRANTIES OF MERCHANTABILITY,
FITNESS FOR A PARTICULAR PURPOSE AND NONINFRINGEMENT. IN NO EVENT SHALL THE
AUTHORS OR COPYRIGHT HOLDERS BE LIABLE FOR ANY CLAIM, DAMAGES OR OTHER
LIABILITY, WHETHER IN AN ACTION OF CONTRACT, TORT OR OTHERWISE, ARISING FROM,
OUT OF OR IN CONNECTION WITH THE SOFTWARE OR THE USE OR OTHER DEALINGS IN
THE SOFTWARE.
"""

import numpy as np
from pytools import Record, memoize_method
import pyopencl as cl  # noqa
import pyopencl.array  # noqa: F401
from boxtree.pyfmmlib_integration import FMMLibExpansionWrangler
from sumpy.kernel import (
        LaplaceKernel, HelmholtzKernel, AxisTargetDerivative,
        DirectionalSourceDerivative)
import pytential.qbx.target_specific as ts


from boxtree.tools import return_timing_data
from pytools import log_process

import logging
logger = logging.getLogger(__name__)


class P2QBXLInfo(Record):
    pass


class QBXFMMLibExpansionWranglerCodeContainer(object):
    def __init__(self, cl_context,
            multipole_expansion_factory, local_expansion_factory,
            qbx_local_expansion_factory, out_kernels):
        self.cl_context = cl_context
        self.multipole_expansion_factory = multipole_expansion_factory
        self.local_expansion_factory = local_expansion_factory
        self.qbx_local_expansion_factory = qbx_local_expansion_factory

        self.out_kernels = out_kernels

    def get_wrangler(self, queue, geo_data, dtype,
            qbx_order, fmm_level_to_order,
            source_extra_kwargs={},
            kernel_extra_kwargs=None,
            _use_target_specific_qbx=False):

        return QBXFMMLibExpansionWrangler(self, queue, geo_data, dtype,
                qbx_order, fmm_level_to_order,
                source_extra_kwargs,
                kernel_extra_kwargs,
                _use_target_specific_qbx)

    @memoize_method
    def m2l_rotation_angles(self):
        # Already on host
        return self.geo_data.m2l_rotation_angles()

    @memoize_method
    def m2l_rotation_lists(self):
        # Already on host
        return self.geo_data.m2l_rotation_lists()

# }}}


# {{{ fmmlib expansion wrangler

class QBXFMMLibExpansionWrangler(FMMLibExpansionWrangler):
    def __init__(self, code, queue, geo_data, dtype,
            qbx_order, fmm_level_to_order,
            source_extra_kwargs,
            kernel_extra_kwargs,
            _use_target_specific_qbx=False):

        self.code = code
        self.queue = queue
        self._use_target_specific_qbx = _use_target_specific_qbx

        # FMMLib is CPU-only. This wrapper gets the geometry out of
        # OpenCL-land.
<<<<<<< HEAD
        from pytential.qbx.utils import ToHostTransferredGeoDataWrapper
        self.geo_data = ToHostTransferredGeoDataWrapper(queue, geo_data)
=======
        geo_data = ToHostTransferredGeoDataWrapper(queue, geo_data)
>>>>>>> 28232165

        self.geo_data = geo_data
        self.qbx_order = qbx_order

        # {{{ digest out_kernels

        ifgrad = False
        outputs = []
        source_deriv_names = []
        k_names = []

        for out_knl in self.code.out_kernels:
            if (
                    _use_target_specific_qbx
                    and not self.is_supported_helmknl_for_tsqbx(out_knl)):
                raise ValueError("not all kernels passed support TSQBX")

            if self.is_supported_helmknl(out_knl):
                outputs.append(())
                no_target_deriv_knl = out_knl

            elif (isinstance(out_knl, AxisTargetDerivative)
                    and self.is_supported_helmknl(out_knl.inner_kernel)):
                outputs.append((out_knl.axis,))
                ifgrad = True
                no_target_deriv_knl = out_knl.inner_kernel

            else:
                raise ValueError(
                        "only the 2/3D Laplace and Helmholtz kernel "
                        "and their derivatives are supported")

            source_deriv_names.append(no_target_deriv_knl.dir_vec_name
                    if isinstance(no_target_deriv_knl, DirectionalSourceDerivative)
                    else None)

            base_knl = out_knl.get_base_kernel()
            k_names.append(base_knl.helmholtz_k_name
                    if isinstance(base_knl, HelmholtzKernel)
                    else None)

        self.outputs = outputs

        from pytools import is_single_valued

        if not is_single_valued(source_deriv_names):
            raise ValueError("not all kernels passed are the same in "
                    "whether they represent a source derivative")

        source_deriv_name = source_deriv_names[0]

        if not is_single_valued(k_names):
            raise ValueError("not all kernels passed have the same "
                    "Helmholtz parameter")

        k_name = k_names[0]

        if k_name is None:
            helmholtz_k = 0
        else:
            helmholtz_k = kernel_extra_kwargs[k_name]

        # }}}

        dipole_vec = None
        if source_deriv_name is not None:
            dipole_vec = np.array([
                    d_i.get(queue=queue)
                    for d_i in source_extra_kwargs[source_deriv_name]],
                    order="F")

        def inner_fmm_level_to_nterms(tree, level):
            if helmholtz_k == 0:
                return fmm_level_to_order(
                        LaplaceKernel(tree.dimensions),
                        frozenset(), tree, level)
            else:
                return fmm_level_to_order(
                        HelmholtzKernel(tree.dimensions),
                        frozenset([("k", helmholtz_k)]), tree, level)

        super(QBXFMMLibExpansionWrangler, self).__init__(
                geo_data.tree(),

                helmholtz_k=helmholtz_k,
                dipole_vec=dipole_vec,
                dipoles_already_reordered=True,

                fmm_level_to_nterms=inner_fmm_level_to_nterms,
                rotation_data=geo_data,

                ifgrad=ifgrad)

    @staticmethod
    def is_supported_helmknl_for_tsqbx(knl):
        # Supports at most one derivative.
        if isinstance(knl, (DirectionalSourceDerivative, AxisTargetDerivative)):
            knl = knl.inner_kernel

        return (isinstance(knl, (LaplaceKernel, HelmholtzKernel))
                and knl.dim == 3)

    @staticmethod
    def is_supported_helmknl(knl):
        if isinstance(knl, DirectionalSourceDerivative):
            knl = knl.inner_kernel

        return (isinstance(knl, (LaplaceKernel, HelmholtzKernel))
                and knl.dim in (2, 3))

    # {{{ data vector helpers

    def output_zeros(self):
        """This ought to be called ``non_qbx_output_zeros``, but since
        it has to override the superclass's behavior to integrate seamlessly,
        it needs to be called just :meth:`output_zeros`.
        """

        nqbtl = self.geo_data.non_qbx_box_target_lists()

        from pytools.obj_array import make_obj_array
        return make_obj_array([
                np.zeros(nqbtl.nfiltered_targets, self.dtype)
                for k in self.outputs])

    def full_output_zeros(self):
        """This includes QBX and non-QBX targets."""

        from pytools.obj_array import make_obj_array
        return make_obj_array([
                np.zeros(self.tree.ntargets, self.dtype)
                for k in self.outputs])

    def reorder_sources(self, source_array):
        if isinstance(source_array, cl.array.Array):
            source_array = source_array.get(queue=self.queue)

        return (super(QBXFMMLibExpansionWrangler, self)
                .reorder_sources(source_array))

    def reorder_potentials(self, potentials):
        raise NotImplementedError("reorder_potentials should not "
            "be called on a QBXFMMLibHelmholtzExpansionWrangler")

        # Because this is a multi-stage, more complicated process that combines
        # potentials from non-QBX targets and QBX targets.

    def add_potgrad_onto_output(self, output, output_slice, pot, grad):
        for i_out, out in enumerate(self.outputs):
            if len(out) == 0:
                output[i_out][output_slice] += pot
            elif len(out) == 1:
                axis, = out
                if isinstance(grad, np.ndarray):
                    output[i_out][output_slice] += grad[axis]
                else:
                    assert grad == 0
            else:
                raise ValueError("element '%s' of outputs array not "
                        "understood" % out)

    @memoize_method
    def _get_single_centers_array(self):
        return np.array([
            self.geo_data.centers()[idim]
            for idim in range(self.dim)
            ], order="F")

    # }}}

    # {{{ override target lists to only hit non-QBX targets

    def box_target_starts(self):
        nqbtl = self.geo_data.non_qbx_box_target_lists()
        return nqbtl.box_target_starts

    def box_target_counts_nonchild(self):
        nqbtl = self.geo_data.non_qbx_box_target_lists()
        return nqbtl.box_target_counts_nonchild

    def targets(self):
        nqbtl = self.geo_data.non_qbx_box_target_lists()
        return nqbtl.targets

    # }}}

    def qbx_local_expansion_zeros(self):
        return np.zeros(
                    (self.geo_data.ncenters,) + self.expansion_shape(self.qbx_order),
                    dtype=self.dtype)

    # {{{ p2qbxl

    @log_process(logger)
    @return_timing_data
    def form_global_qbx_locals(self, src_weights):
        if self._use_target_specific_qbx:
            return self.qbx_local_expansion_zeros()

        geo_data = self.geo_data
        trav = geo_data.traversal()

        if len(geo_data.global_qbx_centers()) == 0:
            return self.qbx_local_expansion_zeros()

        formta_qbx = self.get_routine("%ddformta" + self.dp_suffix,
                suffix="_qbx")

        kwargs = {}
        kwargs.update(self.kernel_kwargs)

        if self.dipole_vec is None:
            kwargs["charge"] = src_weights

        else:
            if self.dim == 2 and self.eqn_letter == "l":
                kwargs["dipstr"] = -src_weights * (
                        self.dipole_vec[0] + 1j*self.dipole_vec[1])
            else:
                kwargs["dipstr"] = src_weights
                kwargs["dipvec"] = self.dipole_vec

        ier, qbx_exps = formta_qbx(
                sources=self._get_single_sources_array(),
                qbx_centers=geo_data.centers().T,
                global_qbx_centers=geo_data.global_qbx_centers(),
                qbx_expansion_radii=geo_data.expansion_radii(),
                qbx_center_to_target_box=geo_data.qbx_center_to_target_box(),
                nterms=self.qbx_order,
                source_box_starts=trav.neighbor_source_boxes_starts,
                source_box_lists=trav.neighbor_source_boxes_lists,
                box_source_starts=self.tree.box_source_starts,
                box_source_counts_nonchild=self.tree.box_source_counts_nonchild,
                **kwargs)
        qbx_exps = qbx_exps.T

        if np.any(ier != 0):
            raise RuntimeError("formta for p2qbxl returned an error (ier=%d)" % ier)

        qbx_exps_2 = self.qbx_local_expansion_zeros()
        assert qbx_exps.shape == qbx_exps_2.shape

        return qbx_exps

    # }}}

    # {{{ m2qbxl

    @log_process(logger)
    @return_timing_data
    def translate_box_multipoles_to_qbx_local(self, multipole_exps):
        qbx_exps = self.qbx_local_expansion_zeros()

        geo_data = self.geo_data
        qbx_centers = geo_data.centers()
        centers = self.tree.box_centers
        ngqbx_centers = len(geo_data.global_qbx_centers())
        traversal = geo_data.traversal()

        if ngqbx_centers == 0:
            return qbx_exps

        mploc = self.get_translation_routine("%ddmploc", vec_suffix="_imany")

        for isrc_level, ssn in enumerate(traversal.from_sep_smaller_by_level):
            source_level_start_ibox, source_mpoles_view = \
                    self.multipole_expansions_view(multipole_exps, isrc_level)

            tgt_icenter_vec = geo_data.global_qbx_centers()
            qbx_center_to_target_box_source_level = (
                geo_data.qbx_center_to_target_box_source_level(isrc_level)
            )
            icontaining_tgt_box_vec = qbx_center_to_target_box_source_level[
                tgt_icenter_vec
            ]

            rscale2 = geo_data.expansion_radii()[geo_data.global_qbx_centers()]

            kwargs = {}
            if self.dim == 3 and self.eqn_letter == "h":
                kwargs["radius"] = (0.5
                        * geo_data.expansion_radii()[geo_data.global_qbx_centers()])

            nsrc_boxes_per_gqbx_center = np.zeros(icontaining_tgt_box_vec.shape,
                                                  dtype=traversal.tree.box_id_dtype)
            mask = (icontaining_tgt_box_vec != -1)
            nsrc_boxes_per_gqbx_center[mask] = (
                ssn.starts[icontaining_tgt_box_vec[mask] + 1]
                - ssn.starts[icontaining_tgt_box_vec[mask]]
            )
            nsrc_boxes = np.sum(nsrc_boxes_per_gqbx_center)

            src_boxes_starts = np.empty(ngqbx_centers+1, dtype=np.int32)
            src_boxes_starts[0] = 0
            src_boxes_starts[1:] = np.cumsum(nsrc_boxes_per_gqbx_center)

            rscale1 = np.ones(nsrc_boxes) * self.level_to_rscale(isrc_level)
            rscale1_offsets = np.arange(nsrc_boxes)

            src_ibox = np.empty(nsrc_boxes, dtype=np.int32)
            for itgt_center, tgt_icenter in enumerate(
                    geo_data.global_qbx_centers()):
                icontaining_tgt_box = qbx_center_to_target_box_source_level[
                    tgt_icenter
                ]
                src_ibox[
                        src_boxes_starts[itgt_center]:
                        src_boxes_starts[itgt_center+1]] = (
                    ssn.lists[
                        ssn.starts[icontaining_tgt_box]:
                        ssn.starts[icontaining_tgt_box+1]])

            del itgt_center
            del tgt_icenter
            del icontaining_tgt_box

            if self.dim == 3:
                # This gets max'd onto: pass initialized version.
                ier = np.zeros(ngqbx_centers, dtype=np.int32)
                kwargs["ier"] = ier

            # This gets added onto: pass initialized version.
            expn2 = np.zeros(
                    (ngqbx_centers,) + self.expansion_shape(self.qbx_order),
                    dtype=self.dtype)

            kwargs.update(self.kernel_kwargs)

            expn2 = mploc(
                    rscale1=rscale1,
                    rscale1_offsets=rscale1_offsets,
                    rscale1_starts=src_boxes_starts,

                    center1=centers,
                    center1_offsets=src_ibox,
                    center1_starts=src_boxes_starts,

                    expn1=source_mpoles_view.T,
                    expn1_offsets=src_ibox - source_level_start_ibox,
                    expn1_starts=src_boxes_starts,

                    rscale2=rscale2,
                    # FIXME: center2 has wrong layout, will copy
                    center2=qbx_centers[:, tgt_icenter_vec],
                    expn2=expn2.T,

                    nterms2=self.qbx_order,

                    **kwargs).T

            if self.dim == 3:
                if ier.any():
                    raise RuntimeError("m2qbxl failed")

            qbx_exps[geo_data.global_qbx_centers()] += expn2

        return qbx_exps

    # }}}

    @log_process(logger)
    @return_timing_data
    def translate_box_local_to_qbx_local(self, local_exps):
        qbx_expansions = self.qbx_local_expansion_zeros()

        geo_data = self.geo_data
        global_qbx_centers = geo_data.global_qbx_centers()

        if global_qbx_centers.size == 0:
            return qbx_expansions

        trav = geo_data.traversal()
        qbx_center_to_target_box = geo_data.qbx_center_to_target_box()
        qbx_centers = geo_data.centers()
        qbx_radii = geo_data.expansion_radii()

        is_global_qbx_center = np.zeros(geo_data.ncenters, dtype=int)
        is_global_qbx_center[global_qbx_centers] = 1

        locloc = self.get_translation_routine("%ddlocloc", vec_suffix="_qbx")

        nlevels = geo_data.tree().nlevels

        box_to_rscale = np.empty(geo_data.tree().nboxes, dtype=np.float)
        for isrc_level in range(nlevels):
            lev_box_start, lev_box_stop = self.tree.level_start_box_nrs[
                    isrc_level:isrc_level+2]
            box_to_rscale[lev_box_start:lev_box_stop] = (
                    self.level_to_rscale(isrc_level))

        box_centers = self._get_single_box_centers_array()

        # This translates from target box to global box numbers.
        qbx_center_to_box = trav.target_boxes[qbx_center_to_target_box]

        kwargs = {}
        kwargs.update(self.kernel_kwargs)

        for isrc_level in range(nlevels):
            lev_box_start, lev_box_stop = self.tree.level_start_box_nrs[
                    isrc_level:isrc_level+2]

            locals_level_start_ibox, locals_view = \
                    self.local_expansions_view(local_exps, isrc_level)

            assert locals_level_start_ibox == lev_box_start

            # Find used QBX centers that are on this level. (This is not ideal,
            # but we're supplied a mapping of QBX centers to boxes and we have
            # to invert that in some way.)
            curr_level_qbx_centers = np.flatnonzero(
                    is_global_qbx_center
                    & (lev_box_start <= qbx_center_to_box)
                    & (qbx_center_to_box < lev_box_stop))

            if curr_level_qbx_centers.size == 0:
                continue

            icurr_level_qbx_center_to_box = (
                    qbx_center_to_box[curr_level_qbx_centers])

            if self.dim == 3 and self.eqn_letter == "h":
                kwargs["radius"] = 0.5 * (
                        geo_data.expansion_radii()[curr_level_qbx_centers])

            # This returns either the expansion or a tuple (ier, expn).
            rvals = locloc(
                    rscale1=box_to_rscale,
                    rscale1_offsets=icurr_level_qbx_center_to_box,
                    center1=box_centers,
                    center1_offsets=icurr_level_qbx_center_to_box,
                    expn1=locals_view.T,
                    expn1_offsets=icurr_level_qbx_center_to_box - lev_box_start,
                    nterms1=self.level_nterms[isrc_level],
                    nterms2=self.qbx_order,
                    rscale2=qbx_radii,
                    rscale2_offsets=curr_level_qbx_centers,
                    center2=qbx_centers,
                    center2_offsets=curr_level_qbx_centers,
                    **kwargs)

            if isinstance(rvals, tuple):
                ier, expn2 = rvals
                if ier.any():
                    raise RuntimeError("locloc failed")
            else:
                expn2 = rvals

            qbx_expansions[curr_level_qbx_centers] += expn2.T

        return qbx_expansions

    @log_process(logger)
    @return_timing_data
    def eval_qbx_expansions(self, qbx_expansions):
        output = self.full_output_zeros()

        geo_data = self.geo_data
        ctt = geo_data.center_to_tree_targets()
        global_qbx_centers = geo_data.global_qbx_centers()
        qbx_centers = geo_data.centers()
        qbx_radii = geo_data.expansion_radii()

        all_targets = geo_data.all_targets()

        taeval = self.get_expn_eval_routine("ta")

        for src_icenter in global_qbx_centers:
            for icenter_tgt in range(
                    ctt.starts[src_icenter],
                    ctt.starts[src_icenter+1]):

                center_itgt = ctt.lists[icenter_tgt]

                center = qbx_centers[:, src_icenter]

                pot, grad = taeval(
                        rscale=qbx_radii[src_icenter],
                        center=center,
                        expn=qbx_expansions[src_icenter].T,
                        ztarg=all_targets[:, center_itgt],
                        **self.kernel_kwargs)

                self.add_potgrad_onto_output(output, center_itgt, pot, grad)

        return output

    @log_process(logger)
    @return_timing_data
    def eval_target_specific_qbx_locals(self, src_weights):
        if not self._use_target_specific_qbx:
            return self.full_output_zeros()

        geo_data = self.geo_data
        trav = geo_data.traversal()

        ctt = geo_data.center_to_tree_targets()

        src_weights = src_weights.astype(np.complex128)

        ifcharge = self.dipole_vec is None
        ifdipole = self.dipole_vec is not None

        ifpot = any(not output for output in self.outputs)
        ifgrad = self.ifgrad

        # Create temporary output arrays for potential / gradient.
        pot = np.zeros(self.tree.ntargets, np.complex) if ifpot else None
        grad = (
                np.zeros((self.dim, self.tree.ntargets), np.complex)
                if ifgrad else None)

        ts.eval_target_specific_qbx_locals(
                ifpot=ifpot,
                ifgrad=ifgrad,
                ifcharge=ifcharge,
                ifdipole=ifdipole,
                order=self.qbx_order,
                sources=self._get_single_sources_array(),
                targets=geo_data.all_targets(),
                centers=self._get_single_centers_array(),
                qbx_centers=geo_data.global_qbx_centers(),
                qbx_center_to_target_box=geo_data.qbx_center_to_target_box(),
                center_to_target_starts=ctt.starts,
                center_to_target_lists=ctt.lists,
                source_box_starts=trav.neighbor_source_boxes_starts,
                source_box_lists=trav.neighbor_source_boxes_lists,
                box_source_starts=self.tree.box_source_starts,
                box_source_counts_nonchild=self.tree.box_source_counts_nonchild,
                helmholtz_k=self.kernel_kwargs.get("zk", 0),
                charge=src_weights,
                dipstr=src_weights,
                dipvec=self.dipole_vec,
                pot=pot,
                grad=grad)

        output = self.full_output_zeros()
        self.add_potgrad_onto_output(output, slice(None), pot, grad)

        return output

    def finalize_potentials(self, potential):
        potential = super(QBXFMMLibExpansionWrangler, self).finalize_potentials(
                potential)

        return cl.array.to_device(self.queue, potential)

# }}}

# vim: foldmethod=marker<|MERGE_RESOLUTION|>--- conflicted
+++ resolved
@@ -95,12 +95,9 @@
 
         # FMMLib is CPU-only. This wrapper gets the geometry out of
         # OpenCL-land.
-<<<<<<< HEAD
+
         from pytential.qbx.utils import ToHostTransferredGeoDataWrapper
-        self.geo_data = ToHostTransferredGeoDataWrapper(queue, geo_data)
-=======
         geo_data = ToHostTransferredGeoDataWrapper(queue, geo_data)
->>>>>>> 28232165
 
         self.geo_data = geo_data
         self.qbx_order = qbx_order
