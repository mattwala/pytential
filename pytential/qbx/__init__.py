--- conflicted
+++ resolved
@@ -804,19 +804,15 @@
                         *count = item;
                     """)
 
-<<<<<<< HEAD
-    def exec_compute_potential_insn_direct(self, queue, insn, bound_expr, evaluate):
-        from pytential import bind, sym
-=======
     def exec_compute_potential_insn_direct(self, queue, insn, bound_expr, evaluate,
             return_timing_data):
+        from pytential import bind, sym
         if return_timing_data:
             from pytential.source import UnableToCollectTimingData
             from warnings import warn
             warn(
                     "Timing data collection not supported.",
                     category=UnableToCollectTimingData)
->>>>>>> baa17e33
 
         lpot_applier = self.get_lpot_applier(insn.kernels)
         p2p = None
