from __future__ import division, absolute_import

__copyright__ = """
Copyright (C) 2013 Andreas Kloeckner
Copyright (C) 2018 Alexandru Fikl
"""

__license__ = """
Permission is hereby granted, free of charge, to any person obtaining a copy
of this software and associated documentation files (the "Software"), to deal
in the Software without restriction, including without limitation the rights
to use, copy, modify, merge, publish, distribute, sublicense, and/or sell
copies of the Software, and to permit persons to whom the Software is
furnished to do so, subject to the following conditions:

The above copyright notice and this permission notice shall be included in
all copies or substantial portions of the Software.

THE SOFTWARE IS PROVIDED "AS IS", WITHOUT WARRANTY OF ANY KIND, EXPRESS OR
IMPLIED, INCLUDING BUT NOT LIMITED TO THE WARRANTIES OF MERCHANTABILITY,
FITNESS FOR A PARTICULAR PURPOSE AND NONINFRINGEMENT. IN NO EVENT SHALL THE
AUTHORS OR COPYRIGHT HOLDERS BE LIABLE FOR ANY CLAIM, DAMAGES OR OTHER
LIABILITY, WHETHER IN AN ACTION OF CONTRACT, TORT OR OTHERWISE, ARISING FROM,
OUT OF OR IN CONNECTION WITH THE SOFTWARE OR THE USE OR OTHER DEALINGS IN
THE SOFTWARE.
"""

import six
from six.moves import zip

from pymbolic.mapper.evaluator import (
        EvaluationMapper as PymbolicEvaluationMapper)
import numpy as np

import pyopencl as cl
import pyopencl.array  # noqa
import pyopencl.clmath  # noqa

from loopy.version import MOST_RECENT_LANGUAGE_VERSION

from pytools import memoize_in
from pytential import sym


# FIXME caches: fix up queues

# {{{ evaluation mapper

<<<<<<< HEAD
class EvaluationMapperBase(PymbolicEvaluationMapper):
    def __init__(self, bound_expr, queue, context=None,
=======
def mesh_el_view(mesh, group_nr, global_array):
    """Return a view of *global_array* of shape
    ``(..., mesh.groups[group_nr].nelements)``
    where *global_array* is of shape ``(..., nelements)``,
    where *nelements* is the global (per-mesh) element count.
    """

    group = mesh.groups[group_nr]

    return global_array[
        ..., group.element_nr_base:group.element_nr_base + group.nelements] \
        .reshape(
            global_array.shape[:-1]
            + (group.nelements,))


class EvaluationMapper(EvaluationMapperBase):
    def __init__(self, bound_expr, queue, context={},
>>>>>>> 88abd9fd
            target_geometry=None,
            target_points=None, target_normals=None, target_tangents=None):
        if context is None:
            context = {}
        PymbolicEvaluationMapper.__init__(self, context)

        self.bound_expr = bound_expr
        self.places = bound_expr.places
        self.queue = queue

    # {{{ map_XXX

    def _map_minmax(self, func, inherited, expr):
        ev_children = [self.rec(ch) for ch in expr.children]
        from functools import reduce, partial
        if any(isinstance(ch, cl.array.Array) for ch in ev_children):
            return reduce(partial(func, queue=self.queue), ev_children)
        else:
            return inherited(expr)

    def map_max(self, expr):
        return self._map_minmax(
                cl.array.maximum,
                super(EvaluationMapper, self).map_max,
                expr)

    def map_min(self, expr):
        return self._map_minmax(
                cl.array.minimum,
                super(EvaluationMapper, self).map_min,
                expr)

    def map_node_sum(self, expr):
        return cl.array.sum(self.rec(expr.operand)).get()[()]

    def map_node_max(self, expr):
        return cl.array.max(self.rec(expr.operand)).get()[()]

    def _map_elementwise_reduction(self, reduction_name, expr):
        @memoize_in(self.places, "elementwise_node_"+reduction_name)
        def node_knl():
            import loopy as lp
            knl = lp.make_kernel(
                    """{[el, idof, jdof]:
                        0<=el<nelements and
                        0<=idof, jdof<ndofs}
                    """,
                    """
                    result[el, idof] = %s(jdof, operand[el, jdof])
                    """ % reduction_name,
                    default_offset=lp.auto,
                    lang_version=MOST_RECENT_LANGUAGE_VERSION)

            knl = lp.tag_inames(knl, "el:g.0,idof:l.0")
            return knl

        @memoize_in(self.places, "elementwise_"+reduction_name)
        def element_knl():
            import loopy as lp
            knl = lp.make_kernel(
                    """{[el, jdof]:
                        0<=el<nelements and
                        0<=jdof<ndofs}
                    """,
                    """
                    result[el] = %s(jdof, operand[el, jdof])
                    """ % reduction_name,
                    default_offset=lp.auto,
                    lang_version=MOST_RECENT_LANGUAGE_VERSION)

            return knl

        def _reduce(nresult, knl, view):
            result = cl.array.empty(self.queue, nresult, operand.dtype)
            for igrp, group in enumerate(discr.groups):
                knl(self.queue,
                        operand=group.view(operand),
                        result=view(igrp, result))

            return result

        discr = self.bound_expr.get_discretization(expr.dofdesc)
        operand = self.rec(expr.operand)
        assert operand.shape == (discr.nnodes,)

        granularity = expr.dofdesc.granularity
        if granularity is sym.GRANULARITY_NODE:
            return _reduce(discr.nnodes,
                    node_knl(),
                    lambda g, x: discr.groups[g].view(x))
        elif granularity is sym.GRANULARITY_ELEMENT:
            return _reduce(discr.mesh.nelements,
                    element_knl(),
                    lambda g, x: mesh_el_view(discr.mesh, g, x))
        else:
            raise ValueError('unsupported granularity: %s' % granularity)

    def map_elementwise_sum(self, expr):
        return self._map_elementwise_reduction("sum", expr)

    def map_elementwise_min(self, expr):
        return self._map_elementwise_reduction("min", expr)

    def map_elementwise_max(self, expr):
        return self._map_elementwise_reduction("max", expr)

    def map_ones(self, expr):
        discr = self.bound_expr.get_discretization(expr.dofdesc)

        result = (discr
                .empty(queue=self.queue, dtype=discr.real_dtype)
                .with_queue(self.queue))

        result.fill(1)
        return result

    def map_node_coordinate_component(self, expr):
        discr = self.bound_expr.get_discretization(expr.dofdesc)
        return discr.nodes()[expr.ambient_axis] \
                .with_queue(self.queue)

    def map_num_reference_derivative(self, expr):
        discr = self.bound_expr.get_discretization(expr.dofdesc)

        from pytools import flatten
        ref_axes = flatten([axis] * mult for axis, mult in expr.ref_axes)
        return discr.num_reference_derivative(
                self.queue,
                ref_axes, self.rec(expr.operand)) \
                        .with_queue(self.queue)

    def map_q_weight(self, expr):
        discr = self.bound_expr.get_discretization(expr.dofdesc)
        return discr.quad_weights(self.queue) \
                .with_queue(self.queue)

    def map_inverse(self, expr):
        bound_op_cache = self.bound_expr.get_cache("bound_op")

        try:
            bound_op = bound_op_cache[expr]
        except KeyError:
            bound_op = bind(
                    expr.expression,
                    self.places.get_geometry(expr.dofdesc),
                    self.bound_expr.iprec)
            bound_op_cache[expr] = bound_op

        scipy_op = bound_op.scipy_op(expr.variable_name, expr.dofdesc,
                **dict((var_name, self.rec(var_expr))
                    for var_name, var_expr in six.iteritems(expr.extra_vars)))

        from pytential.solve import gmres
        rhs = self.rec(expr.rhs)
        result = gmres(scipy_op, rhs)
        return result

    def map_interpolation(self, expr):
        operand = self.rec(expr.operand)

        if isinstance(operand, cl.array.Array):
            from pytential.symbolic.dof_connection import connection_from_dds

            conn = connection_from_dds(self.places,
                    expr.from_dd, expr.to_dd)
            return conn(self.queue, operand).with_queue(self.queue)
        elif isinstance(operand, (int, float, complex, np.number)):
            return operand
        else:
            raise TypeError("cannot interpolate `{}`".format(type(operand)))

    # }}}

    def exec_assign(self, queue, insn, bound_expr, evaluate):
        return [(name, evaluate(expr))
                for name, expr in zip(insn.names, insn.exprs)]

    def exec_compute_potential_insn(self, queue, insn, bound_expr, evaluate):
        raise NotImplementedError

    # {{{ functions

    def apply_real(self, args):
        from pytools.obj_array import is_obj_array
        arg, = args
        result = self.rec(arg)
        assert not is_obj_array(result)  # numpy bug with obj_array.imag
        return result.real

    def apply_imag(self, args):
        from pytools.obj_array import is_obj_array
        arg, = args
        result = self.rec(arg)
        assert not is_obj_array(result)  # numpy bug with obj_array.imag
        return result.imag

    def apply_conj(self, args):
        arg, = args
        return self.rec(arg).conj()

    def apply_abs(self, args):
        arg, = args
        return abs(self.rec(arg))

    # }}}

    def map_call(self, expr):
        from pytential.symbolic.primitives import EvalMapperFunction, CLMathFunction

        if isinstance(expr.function, EvalMapperFunction):
            return getattr(self, "apply_"+expr.function.name)(expr.parameters)
        elif isinstance(expr.function, CLMathFunction):
            args = [self.rec(arg) for arg in expr.parameters]
            from numbers import Number
            if all(isinstance(arg, Number) for arg in args):
                return getattr(np, expr.function.name)(*args)
            else:
                return getattr(cl.clmath, expr.function.name)(
                        *args, queue=self.queue)

        else:
            return EvaluationMapperBase.map_call(self, expr)

# }}}


# {{{ evaluation mapper

class EvaluationMapper(EvaluationMapperBase):

    def __init__(self, bound_expr, queue, context=None,
            timing_data=None):
        EvaluationMapperBase.__init__(self, bound_expr, queue, context)
        self.timing_data = timing_data

    def exec_compute_potential_insn(self, queue, insn, bound_expr, evaluate):
        source = bound_expr.places[insn.source]

        return_timing_data = self.timing_data is not None

        result, timing_data = (
                source.exec_compute_potential_insn(
                    queue, insn, bound_expr, evaluate, return_timing_data))

        if return_timing_data:
            self.timing_data[insn] = timing_data

        return result

# }}}


# {{{ cost model mapper

class CostModelMapper(EvaluationMapperBase):
    """Mapper for evaluating cost models.

    This executes everything *except* the layer potential operator. Instead of
    executing the operator, the cost model gets run and the cost
    data is collected.
    """

    def __init__(self, bound_expr, queue, context=None,
            target_geometry=None,
            target_points=None, target_normals=None, target_tangents=None):
        if context is None:
            context = {}
        EvaluationMapperBase.__init__(
                self, bound_expr, queue, context,
                target_geometry,
                target_points,
                target_normals,
                target_tangents)
        self.modeled_cost = {}

    def exec_compute_potential_insn(self, queue, insn, bound_expr, evaluate):
        source = bound_expr.places[insn.source]
        result, cost_model_result = (
                source.cost_model_compute_potential_insn(
                    queue, insn, bound_expr, evaluate))
        self.modeled_cost[insn] = cost_model_result
        return result

    def get_modeled_cost(self):
        return self.modeled_cost

# }}}


# {{{ scipy-like mat-vec op

class MatVecOp:
    """A :class:`scipy.sparse.linalg.LinearOperator` work-alike.
    Exposes a :mod:`pytential` operator as a generic matrix operation,
    i.e. given :math:`x`, compute :math:`Ax`.
    """

    def __init__(self,
            bound_expr, queue, arg_name, dtype, total_dofs,
            starts_and_ends, extra_args):
        self.bound_expr = bound_expr
        self.queue = queue
        self.arg_name = arg_name
        self.dtype = dtype
        self.total_dofs = total_dofs
        self.starts_and_ends = starts_and_ends
        self.extra_args = extra_args

    @property
    def shape(self):
        return (self.total_dofs, self.total_dofs)

    def matvec(self, x):
        if isinstance(x, np.ndarray):
            x = cl.array.to_device(self.queue, x)
            out_host = True
        else:
            out_host = False

        do_split = len(self.starts_and_ends) > 1
        from pytools.obj_array import make_obj_array

        if do_split:
            x = make_obj_array(
                    [x[start:end] for start, end in self.starts_and_ends])

        args = self.extra_args.copy()
        args[self.arg_name] = x
        result = self.bound_expr(self.queue, **args)

        if do_split:
            # re-join what was split
            joined_result = cl.array.empty(self.queue, self.total_dofs,
                    self.dtype)
            for res_i, (start, end) in zip(result, self.starts_and_ends):
                joined_result[start:end] = res_i
            result = joined_result

        if out_host:
            result = result.get()

        return result

# }}}


# {{{ expression prep

def _prepare_domains(nresults, places, domains, default_domain):
    """
    :arg nresults: number of results.
    :arg places: a :class:`pytential.symbolic.execution.GeometryCollection`.
    :arg domains: recommended domains.
    :arg default_domain: default value for domains which are not provided.

    :return: a list of domains for each result. If domains is `None`, each
        element in the list is *default_domain*. If *domains* is a scalar
        (i.e., not a *list* or *tuple*), each element in the list is
        *domains*. Otherwise, *domains* is returned as is.
    """

    if domains is None:
        dom_name = default_domain
        return nresults * [dom_name]
    elif not isinstance(domains, (list, tuple)):
        dom_name = domains
        return nresults * [dom_name]

    domains = [sym.as_dofdesc(d) for d in domains]
    assert len(domains) == nresults

    return domains


def _prepare_expr(places, expr):
    """
    :arg places: :class:`pytential.symbolic.execution.GeometryCollection`.
    :arg expr: a symbolic expression.
    :return: processed symbolic expressions, tagged with the appropriate
        `where` identifier from places, etc.
    """

    from pytential.source import LayerPotentialSourceBase
    from pytential.symbolic.mappers import (
            ToTargetTagger,
            DerivativeBinder,
            InterpolationPreprocessor)

    expr = ToTargetTagger(*places.auto_where)(expr)
    expr = DerivativeBinder()(expr)

    for name, place in six.iteritems(places.places):
        if isinstance(place, LayerPotentialSourceBase):
            expr = place.preprocess_optemplate(name, places, expr)

    # NOTE: only insert interpolation operators after the layer potential
    # operators were preprocessed to avoid any confusion
    expr = InterpolationPreprocessor(places)(expr)
    return expr

# }}}


# {{{ geometry collection

class GeometryCollection(object):
    """A mapping from symbolic identifiers ("place IDs", typically strings)
    to 'geometries', where a geometry can be a
    :class:`pytential.source.PotentialSource`
    or a :class:`pytential.target.TargetBase`.
    This class is meant to hold a specific combination of sources and targets
    serve to host caches of information derived from them, e.g. FMM trees
    of subsets of them, as well as related common subexpressions such as
    metric terms.

    .. automethod:: get_discretization
    .. automethod:: get_geometry
    .. automethod:: copy

    .. method:: get_cache
    """

    def __init__(self, places, auto_where=None):
        """
        :arg places: a scalar, tuple of or mapping of symbolic names to
            geometry objects. Supported objects are
            :class:`~pytential.source.PotentialSource`,
            :class:`~potential.target.TargetBase` and
            :class:`~meshmode.discretization.Discretization`.
        :arg auto_where: location identifier for each geometry object, used
            to denote specific discretizations, e.g. in the case where
            *places* is a :class:`~pytential.source.LayerPotentialSourceBase`.
            By default, we assume
            :class:`~pytential.symbolic.primitives.DEFAULT_SOURCE` and
            :class:`~pytential.symbolic.primitives.DEFAULT_TARGET` for
            sources and targets, respectively.
        """

        from pytential.target import TargetBase
        from pytential.source import PotentialSource
        from pytential.qbx import QBXLayerPotentialSource
        from meshmode.discretization import Discretization

        # {{{ define default source and target descriptors

        if isinstance(auto_where, (list, tuple)):
            auto_source, auto_target = auto_where
        else:
            auto_source, auto_target = auto_where, None

        if auto_source is None:
            auto_source = sym.DEFAULT_SOURCE
        if auto_target is None:
            auto_target = sym.DEFAULT_TARGET

        auto_source = sym.as_dofdesc(auto_source)
        auto_target = sym.as_dofdesc(auto_target)
        self.auto_where = (auto_source, auto_target)

        # }}}

        # {{{ construct dict

        self.places = {}
        if isinstance(places, QBXLayerPotentialSource):
            self.places[auto_source.geometry] = places
            self.places[auto_target.geometry] = \
                    self._get_lpot_discretization(places, auto_target)
        elif isinstance(places, (Discretization, PotentialSource)):
            self.places[auto_source.geometry] = places
            self.places[auto_target.geometry] = places
        elif isinstance(places, TargetBase):
            self.places[auto_target.geometry] = places
        elif isinstance(places, tuple):
            source_discr, target_discr = places
            self.places[auto_source.geometry] = source_discr
            self.places[auto_target.geometry] = target_discr
        else:
            self.places = places.copy()

        for p in six.itervalues(self.places):
            if not isinstance(p, (PotentialSource, TargetBase, Discretization)):
                raise TypeError("Must pass discretization, targets or "
                        "layer potential sources as 'places'.")

        # }}}

        self.caches = {}

    @property
    def auto_source(self):
        return self.auto_where[0]

    @property
    def auto_target(self):
        return self.auto_where[1]

    def _get_lpot_discretization(self, lpot, dofdesc):
        if dofdesc.discr_stage == sym.QBX_SOURCE_STAGE2:
            return lpot.stage2_density_discr
        if dofdesc.discr_stage == sym.QBX_SOURCE_QUAD_STAGE2:
            return lpot.quad_stage2_density_discr
        return lpot.density_discr

    def get_discretization(self, dofdesc):
        """
        :arg dofdesc: a :class:`~pytential.symbolic.primitives.DOFDescriptor`
            specifying the desired discretization.

        :return: a geometry object in the collection corresponding to the
            key *dofdesc*. If it is a
            :class:`~pytential.source.LayerPotentialSourceBase`, we look for
            the corresponding :class:`~meshmode.discretization.Discretization`
            in its attributes instead.
        """

        dofdesc = sym.as_dofdesc(dofdesc)
        if dofdesc.geometry in self.places:
            discr = self.places[dofdesc.geometry]
        else:
            raise KeyError('geometry not in the collection: {}'.format(
                dofdesc.geometry))

        from pytential.qbx import QBXLayerPotentialSource
        from pytential.source import LayerPotentialSourceBase

        if isinstance(discr, QBXLayerPotentialSource):
            return self._get_lpot_discretization(discr, dofdesc)
        elif isinstance(discr, LayerPotentialSourceBase):
            return discr.density_discr
        else:
            return discr

    def get_geometry(self, dofdesc):
        dofdesc = sym.as_dofdesc(dofdesc)
        return self.places[dofdesc.geometry]

    def copy(self):
        return GeometryCollection(
                self.places,
                auto_where=self.auto_where)

    def get_cache(self, name):
        return self.caches.setdefault(name, {})

    def __repr__(self):
        return "%s(%s)" % (type(self).__name__, repr(self.places))

    def __str__(self):
        return "%s(%s)" % (type(self).__name__, str(self.places))

# }}}


# {{{ bound expression

class BoundExpression(object):
    def __init__(self, places, sym_op_expr):
        self.places = places
        self.sym_op_expr = sym_op_expr
        self.caches = {}

        from pytential.symbolic.compiler import OperatorCompiler
        self.code = OperatorCompiler(self.places)(sym_op_expr)

    def get_cache(self, name):
        return self.places.get_cache(name)

    def get_discretization(self, where):
        return self.places.get_discretization(where)

    def get_modeled_cost(self, queue, **args):
        cost_model_mapper = CostModelMapper(self, queue, args)
        self.code.execute(cost_model_mapper)
        return cost_model_mapper.get_modeled_cost()

    def scipy_op(self, queue, arg_name, dtype, domains=None, **extra_args):
        """
        :arg domains: a list of discretization identifiers or
            *None* values indicating the domains on which each component of the
            solution vector lives.  *None* values indicate that the component
            is a scalar.  If *domains* is *None*,
            :class:`~pytential.symbolic.primitives.DEFAULT_TARGET` is required
            to be a key in :attr:`places`.
        """

        from pytools.obj_array import is_obj_array
        if is_obj_array(self.code.result):
            nresults = len(self.code.result)
        else:
            nresults = 1

        domains = _prepare_domains(nresults,
                self.places, domains, self.places.auto_target)

        total_dofs = 0
        starts_and_ends = []
        for dom_name in domains:
            if dom_name is None:
                size = 1
            else:
                size = self.places.get_geometry(dom_name).nnodes

            starts_and_ends.append((total_dofs, total_dofs+size))
            total_dofs += size

        # Hidden assumption: Number of input components
        # equals number of output compoments. But IMO that's
        # fair, since these operators are usually only used
        # for linear system solving, in which case the assumption
        # has to be true.
        return MatVecOp(self, queue,
                arg_name, dtype, total_dofs, starts_and_ends, extra_args)

    def eval(self, queue, context=None, timing_data=None):
        if context is None:
            context = {}
        exec_mapper = EvaluationMapper(
                self, queue, context, timing_data=timing_data)
        return self.code.execute(exec_mapper)

    def __call__(self, queue, **args):
        return self.eval(queue, args)


def bind(places, expr, auto_where=None):
    """
    :arg places: a :class:`pytential.symbolic.execution.GeometryCollection`.
        Alternatively, any list or mapping that is a valid argument for its
        constructor can also be used.
    :arg auto_where: for simple source-to-self or source-to-target
        evaluations, find 'where' attributes automatically.
    """

    if not isinstance(places, GeometryCollection):
        places = GeometryCollection(places, auto_where=auto_where)
    expr = _prepare_expr(places, expr)

    return BoundExpression(places, expr)

# }}}


# {{{ matrix building

def _bmat(blocks, dtypes):
    from pytools import single_valued
    from pytential.symbolic.matrix import is_zero

    nrows = blocks.shape[0]
    ncolumns = blocks.shape[1]

    # "block row starts"/"block column starts"
    brs = np.cumsum([0]
            + [single_valued(blocks[ibrow, ibcol].shape[0]
                             for ibcol in range(ncolumns)
                             if not is_zero(blocks[ibrow, ibcol]))
             for ibrow in range(nrows)])

    bcs = np.cumsum([0]
            + [single_valued(blocks[ibrow, ibcol].shape[1]
                             for ibrow in range(nrows)
                             if not is_zero(blocks[ibrow, ibcol]))
             for ibcol in range(ncolumns)])

    result = np.zeros((brs[-1], bcs[-1]),
                      dtype=np.find_common_type(dtypes, []))
    for ibcol in range(ncolumns):
        for ibrow in range(nrows):
            result[brs[ibrow]:brs[ibrow + 1], bcs[ibcol]:bcs[ibcol + 1]] = \
                    blocks[ibrow, ibcol]

    return result


def build_matrix(queue, places, exprs, input_exprs, domains=None,
        auto_where=None, context=None):
    """
    :arg queue: a :class:`pyopencl.CommandQueue`.
    :arg places: a :class:`pytential.symbolic.execution.GeometryCollection`.
        Alternatively, any list or mapping that is a valid argument for its
        constructor can also be used.
    :arg exprs: an array of expressions corresponding to the output block
        rows of the matrix. May also be a single expression.
    :arg input_exprs: an array of expressions corresponding to the
        input block columns of the matrix. May also be a single expression.
    :arg domains: a list of discretization identifiers (see 'places') or
        *None* values indicating the domains on which each component of the
        solution vector lives.  *None* values indicate that the component
        is a scalar.  If *None*, *auto_where* or, if it is not provided,
        :class:`~pytential.symbolic.primitives.DEFAULT_SOURCE` is required
        to be a key in :attr:`places`.
    :arg auto_where: For simple source-to-self or source-to-target
        evaluations, find 'where' attributes automatically.
    """

    if context is None:
        context = {}

    from pytools.obj_array import is_obj_array, make_obj_array
    if not isinstance(places, GeometryCollection):
        places = GeometryCollection(places, auto_where=auto_where)
    exprs = _prepare_expr(places, exprs)

    if not is_obj_array(exprs):
        exprs = make_obj_array([exprs])
    try:
        input_exprs = list(input_exprs)
    except TypeError:
        # not iterable, wrap in a list
        input_exprs = [input_exprs]

    domains = _prepare_domains(len(input_exprs),
            places, domains, places.auto_source)

    from pytential.symbolic.matrix import MatrixBuilder, is_zero
    nblock_rows = len(exprs)
    nblock_columns = len(input_exprs)
    blocks = np.zeros((nblock_rows, nblock_columns), dtype=np.object)

    dtypes = []
    for ibcol in range(nblock_columns):
        mbuilder = MatrixBuilder(
                queue,
                dep_expr=input_exprs[ibcol],
                other_dep_exprs=(input_exprs[:ibcol]
                                 + input_exprs[ibcol + 1:]),
                dep_source=places.get_geometry(domains[ibcol]),
                dep_discr=places.get_discretization(domains[ibcol]),
                places=places,
                context=context)

        for ibrow in range(nblock_rows):
            block = mbuilder(exprs[ibrow])
            assert is_zero(block) or isinstance(block, np.ndarray)

            blocks[ibrow, ibcol] = block
            if isinstance(block, np.ndarray):
                dtypes.append(block.dtype)

    return cl.array.to_device(queue, _bmat(blocks, dtypes))

# }}}

# vim: foldmethod=marker<|MERGE_RESOLUTION|>--- conflicted
+++ resolved
@@ -46,10 +46,6 @@
 
 # {{{ evaluation mapper
 
-<<<<<<< HEAD
-class EvaluationMapperBase(PymbolicEvaluationMapper):
-    def __init__(self, bound_expr, queue, context=None,
-=======
 def mesh_el_view(mesh, group_nr, global_array):
     """Return a view of *global_array* of shape
     ``(..., mesh.groups[group_nr].nelements)``
@@ -66,9 +62,8 @@
             + (group.nelements,))
 
 
-class EvaluationMapper(EvaluationMapperBase):
-    def __init__(self, bound_expr, queue, context={},
->>>>>>> 88abd9fd
+class EvaluationMapperBase(PymbolicEvaluationMapper):
+    def __init__(self, bound_expr, queue, context=None,
             target_geometry=None,
             target_points=None, target_normals=None, target_tangents=None):
         if context is None:
